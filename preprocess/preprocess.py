from pathlib import Path
import librosa
import soundfile as sf
import numpy as np
import noisereduce as nr
from pydub import AudioSegment
from pydub.silence import split_on_silence
import shutil


def check_audio_extension(input_file: Path):
    ext = input_file.suffix.lower()
    if ext != ".wav":
        audio = AudioSegment.from_file(input_file)
        output_file = input_file.with_suffix(".wav")
        audio.export(output_file, format="wav")
        print(f"Converted to WAV: {output_file}")
        return output_file
    return input_file


def load_audio_with_soundfile(input_file):
    y, sr = sf.read(input_file, always_2d=True)  # Ensure 2D output
    y = np.mean(y, axis=1)  # Convert stereo to mono
    print(f"Sampling rate: {sr} Hz")
    return y, sr


def get_unique_output_dir(base_dir: Path) -> Path:
    base_path = Path(base_dir)
    output_dir = base_path
    counter = 1

    while output_dir.exists():
        output_dir = base_path.parent / f"{base_path.stem}_{counter}"
        counter += 1

    output_dir.mkdir(parents=True, exist_ok=True)
    return output_dir


def remove_silence(input_file, silence_thresh=-40, min_silence_len=500) -> AudioSegment:
    """
    Removes silent segments form the audio file.
    """
    audio = AudioSegment.from_file(input_file)
    chunks = split_on_silence(
        audio,
        min_silence_len=min_silence_len,
        silence_thresh=silence_thresh,
        keep_silence=100,  # Keep 100 ms of silence at the start/end of each chunk
    )

    return sum(chunks, AudioSegment.silent(duration=0))


# Define preprocessing function
def preprocess_audio(
    input_file, output_dir=Path(""), segment_length=15, target_sr=16000
):
    """
    Preprocesses an audio file by performing noise reduction, segmentation (15s), amplitude normalization, silence removal, and downsampling (44.1kHz to 16kHz).

    - Converts non-WAV files to WAV
    - Performs noise reduction
    - Downsamples (44.1kHz → 16kHz)
    - Segments audio into 15s chunks
    - Handles both single files and directories

    Args:
        input_path (str): Path to an audio file or directory.
        output_dir (str): Directory to save the processed audio segments.
        segment_length (int): Length of each segment in seconds (default is 15s).
        target_sr (int): Target sampling rate (default is 16kHz).

    Returns:
        lists: A list of processed audio segments (NumPy arrays).
        int: The sampling rate of the processed segments.
    """

    input_file = check_audio_extension(input_file)

    # Output of subdirectory
    segmented_dir = Path(output_dir) / "segmented_audio"
    if segmented_dir.exists():
        shutil.rmtree(segmented_dir)
    segmented_dir.mkdir(parents=True, exist_ok=True)

    # Load and resample audio
    y, sr = load_audio_with_soundfile(input_file)

    # Apply noise reduction using spectral gating
    # y_denoised = nr.reduce_noise(y=y, sr=sr)

    ## Noise reduction in chunks (if audio is long)
    # chunk_size = sr * 5  # Process 5-second chunks
    # y_denoised = np.concatenate(
    #     [
    #         nr.reduce_noise(y[i : i + chunk_size], sr=sr)
    #         for i in range(0, len(y), chunk_size)
    #     ]
    # )

    ## Normalize amplitudes to [-1, 1]
    # y_normalized = y_denoised / np.max(np.abs(y_denoised))

    # Resample from 44.1kHz to 16kHz if not in target sampling rate
    if sr != target_sr:
        y = librosa.resample(y, orig_sr=sr, target_sr=target_sr)
        sr = target_sr

    # total_samples = len(y_denoised)

    # Get the base filename of the audio (excluding extension)
    audio_filename = Path(input_file).stem

    # Calculate segment length in samples
    segment_samples = segment_length * sr

    # Split and save segments
    segments = []

<<<<<<< HEAD
    for i, start in enumerate(range(0, len(y), segment_samples)):
=======
    for i, start in enumerate(reversed(range(0, len(y_normalized), segment_samples))):
>>>>>>> 2d5d9da4
        end = start + segment_samples
        segment = y[start:end]
        if len(segment) == segment_samples:  # includes full-length segments only
            segments.append(segment)
            # Save segment to disk if output_dir is provided
            if output_dir:
                file = segmented_dir / f"segment_{i + 1}.wav"
                sf.write(
                    file,
                    segment,
                    sr,
                )

    return segments, sr


    # # Split and save segments
    # for i, start in enumerate(range(1, total_samples, segment_samples)):
    #     end = start + segment_samples
    #     segment = y_normalized[start:end]
    #
    #     # Save only full-length segments
    #     if len(segment) == segment_samples:
    #         output_file = os.path.join(output_dir, f"segment_{i + 2}.wav")
    #         sf.write(output_file, segment, sr)
    #         print(f"Saved: {output_file}")


# input_audio = "Predi-COVID_0099_20200624100830_1_m4a_W_0.wav"
# input_audio = os.path.expanduser("~/Downloads/moby_mono.wav")
# input_audio = "../data/209.mp3"
# check_audio_extension(input_audio)
# preprocess_audio(source_dir, output_base_dir)

# source_dir = "/home/christian/Desktop/C_006/THESIS/Datasets/Predi_COVID19_Fatigue_Voice_Recording/fatigue/TypeW/Type1/"
# output_base_dir = "preprocessed_audio/preprocess_audio/"
# input_audio = "../data/Eriks_Voice.m4a"

# segments, sr = preprocess_audio(input_audio, output_base_dir)

# Segmented Audio
# for file in os.listdir(source_dir):
#     if file.endswith(".wav") or file.endswith(".m5a") or file.endswith(".3gp"):
#        input_path = os.path.join(source_dir, file)
#         preprocess_audio(input_path, output_base_dir)<|MERGE_RESOLUTION|>--- conflicted
+++ resolved
@@ -120,11 +120,7 @@
     # Split and save segments
     segments = []
 
-<<<<<<< HEAD
-    for i, start in enumerate(range(0, len(y), segment_samples)):
-=======
-    for i, start in enumerate(reversed(range(0, len(y_normalized), segment_samples))):
->>>>>>> 2d5d9da4
+    for i, start in enumerate(reversed(range(0, len(y), segment_samples))):
         end = start + segment_samples
         segment = y[start:end]
         if len(segment) == segment_samples:  # includes full-length segments only
