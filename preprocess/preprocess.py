--- conflicted
+++ resolved
@@ -49,11 +49,7 @@
         silence_thresh=silence_thresh,
         keep_silence=100,  # Keep 100 ms of silence at the start/end of each chunk
     )
-<<<<<<< HEAD
-    return sum(chunks, AudioSegment.silent(0))
-=======
     return sum(chunks, AudioSegment.silent(duration=0))
->>>>>>> 4dbb9f7d
 
 
 # Define preprocessing function
@@ -130,7 +126,7 @@
             # Save segment to disk if output_dir is provided
             if output_dir:
                 sf.write(
-                    output_dir / f"{audio_filename}_segment_{i+1}.wav",
+                    output_dir / f"{audio_filename}_segment_{i + 1}.wav",
                     segment,
                     sr,
                 )
