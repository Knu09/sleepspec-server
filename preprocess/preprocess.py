--- conflicted
+++ resolved
@@ -49,11 +49,7 @@
         silence_thresh=silence_thresh,
         keep_silence=100,  # Keep 100 ms of silence at the start/end of each chunk
     )
-<<<<<<< HEAD
     return sum(chunks, AudioSegment.silent(duration=0))
-=======
-    return sum(chunks, AudioSegment.silent(0))
->>>>>>> e09a7a80
 
 
 # Define preprocessing function
@@ -130,11 +126,7 @@
             # Save segment to disk if output_dir is provided
             if output_dir:
                 sf.write(
-<<<<<<< HEAD
-                    os.path.join(output_dir, f"{audio_filename}_segment_{i + 1}.wav"),
-=======
                     output_dir / f"{audio_filename}_segment_{i+1}.wav",
->>>>>>> e09a7a80
                     segment,
                     sr,
                 )
